--- conflicted
+++ resolved
@@ -175,11 +175,6 @@
 
 #region Public Methods
 func update(delta: float, context: Dictionary) -> void:
-<<<<<<< HEAD
-	logger.trace("Updating Task: %s" % name)
-
-=======
->>>>>>> c51e4a69
 	if not _condition_system:
 		logger.error("Missing condition system, cannot update task")
 		return
@@ -188,10 +183,7 @@
 		logger.warn("Task %s marked as inactive, cannot update task" % name)
 		return 
 
-<<<<<<< HEAD
-=======
 	logger.trace("Updating Task: %s" % name)
->>>>>>> c51e4a69
 	logger.trace("Current active behavior: %s (State: %s)" % [
 		active_behavior.name if active_behavior else "None",
 		Behavior.State.keys()[active_behavior.state] if active_behavior else "N/A"
@@ -341,26 +333,9 @@
 func find_next_valid_behavior(context: Dictionary, current_priority: int = -1) -> Behavior:
 	# Early exit if no condition system is available
 	if not _condition_system:
-<<<<<<< HEAD
-		logger.error("No condition system available for task '%s'" % name)
-		assert(false, "Should always have a condition system")
-		return false
-
-	for condition: Condition in conditions:
-		if not is_instance_valid(condition):
-			continue
-
-		if not _condition_system.evaluate_condition(condition, context):
-			return false
-	return true
-
-## Check only behaviors with higher priority than the current one
-func _check_higher_priority_behaviors(current_priority: int, context: Dictionary) -> Behavior:
-=======
 		logger.error("No condition system available for behavior evaluation")
 		return null
 		
->>>>>>> c51e4a69
 	# Group behaviors by priority
 	var priority_groups = _group_behaviors_by_priority()
 	if priority_groups.is_empty():
@@ -370,15 +345,6 @@
 	var priorities = priority_groups.keys()
 	priorities.sort()
 	priorities.reverse()
-<<<<<<< HEAD
-	var msg: String = "\nChecking higher priority behaviors (current priority: %d)" % current_priority
-
-	# Check behaviors by priority level
-	for _priority in priorities:
-		msg += "\n	Checking priority level: %d" % _priority
-
-		var behaviors_at_priority = priority_groups[_priority]
-=======
 	
 	logger.trace("\nChecking behaviors (current priority: %d)" % current_priority)
 	
@@ -391,19 +357,9 @@
 			
 		logger.trace("Checking priority level: %d" % priority)
 		var behaviors_at_priority = priority_groups[priority]
->>>>>>> c51e4a69
 		var any_conditions_met = false
 		
 		for behavior in behaviors_at_priority:
-<<<<<<< HEAD
-			msg += "\n		Checking behavior: %s" % behavior.name
-
-			var should_activate = behavior.should_activate(context)
-			msg += "\n			Should activate: %s" % should_activate
-
-			if should_activate:
-				logger.trace(msg)
-=======
 			if not is_instance_valid(behavior):
 				continue
 				
@@ -420,7 +376,6 @@
 					
 			if conditions_met:
 				logger.trace("    Behavior %s is valid" % behavior.name)
->>>>>>> c51e4a69
 				return behavior
 				
 			any_conditions_met = any_conditions_met or conditions_met
@@ -428,37 +383,10 @@
 		# If no conditions were met at this priority level, we can stop checking
 		# as lower priorities won't be able to activate
 		if not any_conditions_met:
-<<<<<<< HEAD
-			msg += "\n	No behaviors at priority %d could activate, stopping checks" % _priority
-			break
-	msg += "\nNo higher priority behaviors could activate"
-	logger.trace(msg)
-	return null
-
-## Find the next valid behavior
-func _find_next_valid_behavior(context: Dictionary) -> Behavior:
-	# Group behaviors by priority
-	var priority_groups = _group_behaviors_by_priority()
-
-	# Sort priorities in descending order
-	var priorities = priority_groups.keys()
-	priorities.sort()
-	priorities.reverse()
-
-	# Check behaviors in priority order
-	for _priority in priorities:
-		var behaviors_at_priority = priority_groups[_priority]
-		for behavior: Behavior in behaviors_at_priority:
-			logger.trace("Checking behavior: %s (Priority: %d)" % [behavior.name, behavior.priority])
-			if behavior.should_activate(context):
-				return behavior
-		logger.trace("No behaviors at priority %d could activate" % _priority)
-=======
 			logger.trace("  No behaviors at priority %d could activate, stopping checks" % priority)
 			break
 			
 	logger.trace("No valid behaviors found")
->>>>>>> c51e4a69
 	return null
 
 ## Helper function to group behaviors by priority
