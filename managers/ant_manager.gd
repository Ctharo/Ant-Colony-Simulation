extends Node
var logger: Logger
var ants: Array = []
var current_ant_count: int :
	get:
		return ants.size()
var ants_created: int = 0

func _init():
	logger = Logger.new("ant_manager", DebugLogger.Category.PROGRAM)

<<<<<<< HEAD
	
=======
>>>>>>> e0dc0fe1
func start_ants(enable: bool = true) -> Result:
	var i: int = 0
	for ant in ants:
		ant.set_physics_process(enable)
		ant.set_process(enable)
		i += 1
	logger.info("Ant task tree and processes started for %s %s" % [i, "ant" if i == 1 else "ants"])
	return Result.new()

func spawn_ants(colony: Colony, num: int = 1, physics_at_spawn: bool = false) -> Array[Ant]:
	var array: Array[Ant] = []
	for i in range(num):
		array.append(spawn_ant(colony))
	for ant in array:
		ant.set_physics_process(physics_at_spawn)
		ant.set_process(physics_at_spawn)
	return array

func spawn_ant(colony: Colony) -> Ant:
	var ant: Ant = preload("res://entities/ant/ant.tscn").instantiate() as Ant
	ant.set_colony(colony)
	ants_created += 1
	ant.id = ants_created
	ant.name = "Ant" + str(ant.id)
	add_child(ant)
	ant.set_physics_process(false)
	ant.set_process(false)
	ants.append(ant)
	ant.add_to_group("ant")
	ant.died.connect(_on_ant_died)
	return ant

func by_colony(colony: Colony) -> Ants:
	var all = AntManager.get_all()
	var by_col: Ants = Ants.new()
	for ant: Ant in all:
		if ant.colony == colony:
			by_col.append(ant)
	return by_col

func get_all() -> Ants:
	var ants: Ants = Ants.new()
	for ant in ants:
		if ant != null:
			ants.append(ant)
	return ants

func _on_ant_died(ant: Ant) -> void:
	if ant in ants:
		ants.erase(ant)<|MERGE_RESOLUTION|>--- conflicted
+++ resolved
@@ -9,10 +9,6 @@
 func _init():
 	logger = Logger.new("ant_manager", DebugLogger.Category.PROGRAM)
 
-<<<<<<< HEAD
-	
-=======
->>>>>>> e0dc0fe1
 func start_ants(enable: bool = true) -> Result:
 	var i: int = 0
 	for ant in ants:
